--- conflicted
+++ resolved
@@ -1,14 +1,7 @@
-<<<<<<< HEAD
-import { beforeAll, expect, test } from 'vitest';
-import { Pool } from '../src/pool';
-import { ENV_CREDS } from './env';
-import { SQLJob, getRootCertificate } from "../src";
-=======
 import { beforeAll, expect, test, vi } from "vitest";
 import { Pool } from "../src/pool";
 import { ENV_CREDS } from "./env";
-import { SQLJob, getCertificate } from "../src";
->>>>>>> ac532f48
+import { SQLJob, getRootCertificate } from "../src";
 import { DaemonServer, QueryResult } from "../src/types";
 import { JobStatus } from "../src/states";
 
