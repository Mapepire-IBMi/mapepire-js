import { beforeAll, expect, test, vi } from "vitest";
import { Pool } from "../src/pool";
import { ENV_CREDS } from "./env";
import { SQLJob, getCertificate } from "../src";
import { DaemonServer, JobStatus, QueryResult } from "../src/types";

let creds: DaemonServer = { ...ENV_CREDS };

beforeAll(async () => {
  const ca = await getCertificate(creds);
  creds.ca = ca.raw;
});

test(`Simple pool (using pool#execute)`, async () => {
  const pool = new Pool({ creds, maxSize: 5, startingSize: 3 });
  let jobNames: string[];

  await pool.init();

  const resultsA = await Promise.all([
    pool.execute(`values (job_name)`),
    pool.execute(`values (job_name)`),
    pool.execute(`values (job_name)`),
  ]);

  jobNames = resultsA.map((res) => res.data[0]["00001"]);

  console.log(jobNames);

  expect(jobNames.length).toBe(3);
  expect(pool.getActiveJobCount()).toBe(3);

  const resultsB = await Promise.all([
    pool.execute(`values (job_name)`),
    pool.execute(`values (job_name)`),
    pool.execute(`values (job_name)`),
    pool.execute(`values (job_name)`),
    pool.execute(`values (job_name)`),
    pool.execute(`values (job_name)`),
    pool.execute(`values (job_name)`),
    pool.execute(`values (job_name)`),
    pool.execute(`values (job_name)`),
    pool.execute(`values (job_name)`),
    pool.execute(`values (job_name)`),
    pool.execute(`values (job_name)`),
    pool.execute(`values (job_name)`),
    pool.execute(`values (job_name)`),
    pool.execute(`values (job_name)`),
  ]);

  jobNames = resultsB.map((res) => res.data[0]["00001"]);

  console.log(jobNames);

  expect(jobNames.length).toBe(15);
  expect(pool.getActiveJobCount()).toBeGreaterThanOrEqual(3);
  expect(pool.getActiveJobCount()).toBeLessThanOrEqual(5);

  await pool.end();
<<<<<<< HEAD
}, {timeout: 30000});
=======
});

test(`Pool tagged function`, async () => {
  const pool = new Pool({ creds, maxSize: 1, startingSize: 1 });
  
  await pool.init();

  const baseSalary = 1000;

  const result = await pool.sql`
    select * from sample.employee where salary > ${baseSalary}
  `;

  expect(result.has_results).toBe(true);
  expect(result.data.length).toBeGreaterThan(0);

  await pool.end();
});
>>>>>>> db7d7a50

test("Starting size greater than max size", async () => {
  const pool = new Pool({ creds, maxSize: 1, startingSize: 10 });
  await expect(() => pool.init()).rejects.toThrowError(
    "Max size must be greater than or equal to starting size"
  );
});

test("Max size of 0", async () => {
  const pool = new Pool({ creds, maxSize: 0, startingSize: 10 });
  await expect(() => pool.init()).rejects.toThrowError(
    "Max size must be greater than 0"
  );
});

test("Starting size of 0", async () => {
  const pool = new Pool({ creds, maxSize: 5, startingSize: 0 });
  await expect(() => pool.init()).rejects.toThrowError(
    "Starting size must be greater than 0"
  );
});

test("Performance test", async () => {
  let pool = new Pool({ creds, maxSize: 5, startingSize: 5 });

  // Pool 1
  await pool.init();
  const startPool1 = Date.now();
  let queries = [];
  for (let i = 0; i < 20; i++) {
    queries.push(pool.execute("select * FROM SAMPLE.SYSCOLUMNS"));
  }
  let results: QueryResult<any>[] = await Promise.all(queries);
  const endPool1 = Date.now();
  pool.end();

  results.forEach((res) => expect(res.has_results).toBe(true));

  // Pool 2
  pool = new Pool({ creds, maxSize: 1, startingSize: 1 });
  await pool.init();
  const startPool2 = Date.now();
  queries = [];
  for (let i = 0; i < 20; i++) {
    queries.push(pool.execute("select * FROM SAMPLE.SYSCOLUMNS"));
  }
  results = await Promise.all(queries);

  const endPool2 = Date.now();

  pool.end();
  results.forEach((res) => expect(res.has_results).toBe(true));

  // Compare
  const multiJobPoolTime = endPool1 - startPool1;
  const singleJobPoolTime = endPool2 - startPool2;

<<<<<<< HEAD
  expect(endPool2 - startPool2).toBeGreaterThan(endPool1 - startPool1);
  expect(noPoolEnd - noPoolStart).toBeGreaterThan(endPool2 - startPool2);
}, {timeout: 45000});
=======
  // Expect singlejob to be slower than multi job
  expect(singleJobPoolTime).toBeGreaterThan(multiJobPoolTime);
}, 30000);
>>>>>>> db7d7a50

test("Pop jobs returns free job", async () => {
  let pool = new Pool({ creds, maxSize: 5, startingSize: 5 });
  await pool.init();
  expect(pool.getActiveJobCount()).toBe(5);
  // Initiate a bunch of jobs
  const executedPromises = [
    pool.execute("select * FROM SAMPLE.SYSCOLUMNS"),
    pool.execute("select * FROM SAMPLE.SYSCOLUMNS"),
  ];
  const job = await pool.popJob();
  expect(job.getUniqueId()).toMatch(/sqljob/);
  expect(job.getStatus()).toBe("ready");
  expect(job.getRunningCount()).toBe(0);
  expect(pool.getActiveJobCount()).toBe(4);
  await Promise.all(executedPromises);
  await pool.end();
});

test("Pop job with pool ignore", async () => {
  let pool = new Pool({ creds, maxSize: 1, startingSize: 1 });
  await pool.init();
  expect(pool.getActiveJobCount()).toBe(1);
  const executedPromises = [pool.execute("select * FROM SAMPLE.SYSCOLUMNS")];
  // Since all the jobs are busy, expect that a new job should be created.
  // Since no job was removed from the pool, and none was added, pool size shouldn't
  // change
  const job = await pool.popJob();
  expect(job.getStatus()).toBe("ready");
  expect(pool.getActiveJobCount()).toBe(1);
  await Promise.all(executedPromises);
  await pool.end();
});

test("Pool with no space, no ready job doesn't increase pool size", async () => {
  let pool = new Pool({ creds, maxSize: 1, startingSize: 1 });
  await pool.init();
  const addJobSpy = vi.spyOn(pool as any, "addJob");
  expect(pool.getActiveJobCount()).toBe(1);
  // Initiate a bunch of jobs
  const executedPromises = [
    pool.execute("select * FROM SAMPLE.SYSCOLUMNS"),
    pool.execute("select * FROM SAMPLE.SYSCOLUMNS"),
    pool.execute("select * FROM SAMPLE.SYSCOLUMNS"),
  ];
  const job = pool.getJob();
  expect(job.getStatus()).toBe("busy");
  expect(job.getRunningCount()).toBe(3);
  await Promise.all(executedPromises);
  expect(addJobSpy).not.toHaveBeenCalled();
  expect(pool.getActiveJobCount()).toBe(1);
  await pool.end();
});

test("Pool with no space but ready job returns ready job", async () => {
  let pool = new Pool({ creds, maxSize: 2, startingSize: 2 });
  await pool.init();
  expect(pool.getActiveJobCount()).toBe(2);
  const addJobSpy = vi.spyOn(pool as any, "addJob");
  const executedPromise = [pool.execute("select * FROM SAMPLE.SYSCOLUMNS")];
  const job = pool.getJob();
  expect(job.getStatus()).toBe("ready");
  expect(job.getRunningCount()).toBe(0);
  await Promise.all(executedPromise);
  expect(addJobSpy).not.toHaveBeenCalled();
  await pool.end();
});

test("Pool with space but no ready job, adds job to pool", async () => {
  const pool = new Pool({ creds, maxSize: 2, startingSize: 1 });
  await pool.init();
  const addJobSpy = vi.spyOn(pool as any, "addJob");
  expect(pool.getActiveJobCount()).toBe(1);

  // Initiate a bunch of jobs
  const executedPromises = [
    pool.execute("select * FROM SAMPLE.SYSCOLUMNS"),
    pool.execute("select * FROM SAMPLE.SYSCOLUMNS"),
    pool.execute("select * FROM SAMPLE.SYSCOLUMNS"),
    pool.execute("select * FROM SAMPLE.SYSCOLUMNS"),
    pool.execute("select * FROM SAMPLE.SYSCOLUMNS"),
  ];
  const job = pool.getJob();
  expect(job.getStatus()).toBe("busy");
  expect(job.getRunningCount()).toBe(5);
  await Promise.all(executedPromises);

  expect(addJobSpy).toHaveBeenCalled();
  await pool.end();
});

test("Freeist job is returned", async () => {
  const pool = new Pool({ creds, maxSize: 3, startingSize: 3 });
  await pool.init();

  // Initiate a bunch of jobs
  const executedPromises = [
    pool.execute("select * FROM SAMPLE.SYSCOLUMNS"),
    pool.execute("select * FROM SAMPLE.SYSCOLUMNS"),
    pool.execute("select * FROM SAMPLE.SYSCOLUMNS"),
    pool.execute("select * FROM SAMPLE.SYSCOLUMNS"),
    pool.execute("select * FROM SAMPLE.SYSCOLUMNS"),
    pool.execute("select * FROM SAMPLE.SYSCOLUMNS"),
    pool.execute("select * FROM SAMPLE.SYSCOLUMNS"),
    pool.execute("select * FROM SAMPLE.SYSCOLUMNS"),
  ];
  const job = pool.getJob();
  expect(job.getStatus()).toBe("busy");
  expect(job.getRunningCount()).toBe(2);
  await Promise.all(executedPromises);
  await pool.end();
});<|MERGE_RESOLUTION|>--- conflicted
+++ resolved
@@ -57,9 +57,6 @@
   expect(pool.getActiveJobCount()).toBeLessThanOrEqual(5);
 
   await pool.end();
-<<<<<<< HEAD
-}, {timeout: 30000});
-=======
 });
 
 test(`Pool tagged function`, async () => {
@@ -78,7 +75,6 @@
 
   await pool.end();
 });
->>>>>>> db7d7a50
 
 test("Starting size greater than max size", async () => {
   const pool = new Pool({ creds, maxSize: 1, startingSize: 10 });
@@ -136,15 +132,9 @@
   const multiJobPoolTime = endPool1 - startPool1;
   const singleJobPoolTime = endPool2 - startPool2;
 
-<<<<<<< HEAD
-  expect(endPool2 - startPool2).toBeGreaterThan(endPool1 - startPool1);
-  expect(noPoolEnd - noPoolStart).toBeGreaterThan(endPool2 - startPool2);
-}, {timeout: 45000});
-=======
   // Expect singlejob to be slower than multi job
   expect(singleJobPoolTime).toBeGreaterThan(multiJobPoolTime);
 }, 30000);
->>>>>>> db7d7a50
 
 test("Pop jobs returns free job", async () => {
   let pool = new Pool({ creds, maxSize: 5, startingSize: 5 });
