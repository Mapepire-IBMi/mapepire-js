--- conflicted
+++ resolved
@@ -40,15 +40,11 @@
    * A counter to generate unique IDs for each SQLJob instance.
    */
   private static uniqueIdCounter: number = 0;
-<<<<<<< HEAD
   private socket: WebSocket;
-=======
-
-  private socket: any;
->>>>>>> f6e884ed
   private responseEmitter: EventEmitter = new EventEmitter();
   private status: JobStatus = JobStatus.NotStarted;
 
+  private traceFile: string | undefined;
   private traceFile: string | undefined;
   private isTracingChannelData: boolean = false;
 
@@ -83,7 +79,6 @@
    */
   private getChannel(db2Server: DaemonServer): Promise<WebSocket> {
     return new Promise((resolve, reject) => {
-<<<<<<< HEAD
       const ws = new WebSocket(
         `wss://${db2Server.host}:${db2Server.port}/db/`,
         {
@@ -97,14 +92,6 @@
           rejectUnauthorized: db2Server.ca ? false : true, //This allows a self-signed certificate to be used
         }
       );
-=======
-      const ws = new WebSocket(`wss://${db2Server.host}:${db2Server.port}/db/`, {
-        headers: { authorization: `Basic ${Buffer.from(`${db2Server.user}:${db2Server.password}`).toString('base64')}` },
-        ca: db2Server.ca,
-        timeout: 5000,
-        rejectUnauthorized: db2Server.ca ? false : true // Allows a self-signed certificate to be used
-      });
->>>>>>> f6e884ed
 
       ws.on("error", (err: Error) => {
         console.log(err);
@@ -202,11 +189,7 @@
       //technique: (getInstance().getConnection().qccsid === 65535 || this.options["database name"]) ? `tcp` : `cli`, //TODO: investigate why QCCSID 65535 breaks CLI and if there is any workaround
       technique: `tcp`, // TODO: DOVE does not work in cli mode
       application: `Node.js client`,
-<<<<<<< HEAD
       props: props.length > 0 ? props : undefined,
-=======
-      props: props.length > 0 ? props : undefined
->>>>>>> f6e884ed
     };
 
     const result = await this.send(JSON.stringify(connectionObject));
@@ -279,30 +262,22 @@
     return version;
   }
 
-<<<<<<< HEAD
+  /**
+   * Explains a SQL statement and returns the results.
+   *
+   * @param statement - The SQL statement to explain.
+   * @param type - The type of explain to perform (default is ExplainType.Run).
+   * @returns A promise that resolves to the explain results.
+   */
   async explain(
     statement: string,
     type: ExplainType = ExplainType.Run
   ): Promise<ExplainResults<any>> {
-=======
-  /**
-   * Explains a SQL statement and returns the results.
-   *
-   * @param statement - The SQL statement to explain.
-   * @param type - The type of explain to perform (default is ExplainType.Run).
-   * @returns A promise that resolves to the explain results.
-   */
-  async explain(statement: string, type: ExplainType = ExplainType.Run): Promise<ExplainResults<any>> {
->>>>>>> f6e884ed
     const explainRequest = {
       id: SQLJob.getNewUniqueId(),
       type: `dove`,
       sql: statement,
-<<<<<<< HEAD
       run: type === ExplainType.Run,
-=======
-      run: type === ExplainType.Run
->>>>>>> f6e884ed
     };
 
     const result = await this.send(JSON.stringify(explainRequest));
@@ -316,14 +291,11 @@
     return explainResult;
   }
 
-<<<<<<< HEAD
-=======
   /**
    * Retrieves the file path of the trace file, if available.
    *
    * @returns The trace file path or undefined.
    */
->>>>>>> f6e884ed
   getTraceFilePath(): string | undefined {
     return this.traceFile;
   }
@@ -350,21 +322,17 @@
     return rpy;
   }
 
-<<<<<<< HEAD
+  /**
+   * Configures the trace options on the backend.
+   *
+   * @param dest - The destination for the trace data.
+   * @param level - The level of tracing to apply.
+   * @returns A promise that resolves to the result of the configuration.
+   */
   async setTraceConfig(
     dest: ServerTraceDest,
     level: ServerTraceLevel
   ): Promise<SetConfigResult> {
-=======
-  /**
-   * Configures the trace options on the backend.
-   *
-   * @param dest - The destination for the trace data.
-   * @param level - The level of tracing to apply.
-   * @returns A promise that resolves to the result of the configuration.
-   */
-  async setTraceConfig(dest: ServerTraceDest, level: ServerTraceLevel): Promise<SetConfigResult> {
->>>>>>> f6e884ed
     const reqObj = {
       id: SQLJob.getNewUniqueId(),
       type: `setconfig`,
@@ -451,16 +419,12 @@
 
     return this.query<JobLogEntry>(query).execute();
   }
-<<<<<<< HEAD
-
-=======
   
   /**
    * Retrieves the unique ID assigned to this SQLJob instance.
    *
    * @returns The unique ID.
    */
->>>>>>> f6e884ed
   getUniqueId() {
     return this.uniqueId;
   }
