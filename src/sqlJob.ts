--- conflicted
+++ resolved
@@ -15,11 +15,8 @@
   ServerTraceLevel,
   SetConfigResult,
   TransactionEndType,
-<<<<<<< HEAD
   ServerRequest,
-=======
   VersionCheckResult
->>>>>>> 3e3e0439
 } from "./types";
 
 interface ReqRespFmt {
