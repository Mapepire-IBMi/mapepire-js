--- conflicted
+++ resolved
@@ -45,9 +45,6 @@
    * An array of SQLJob instances managed by the pool.
    */
   private jobs: SQLJob[] = [];
-<<<<<<< HEAD
-  constructor(private options: PoolOptions) {}
-=======
 
   /**
    * Constructs a new Pool instance with the specified options.
@@ -56,7 +53,6 @@
    */
   constructor(private options: PoolOptions) {
   }
->>>>>>> f6e884ed
 
   /**
    * Initializes the pool by creating a number of SQL jobs defined by the starting size.
@@ -246,15 +242,10 @@
     return job.execute<T>(sql, opts);
   }
 
-<<<<<<< HEAD
-  async end() {
-    await Promise.all(this.jobs.map((j) => j.close()));
-=======
   /**
    * Closes all jobs in the pool and releases resources.
    */
   end() {
     this.jobs.forEach(j => j.close());
->>>>>>> f6e884ed
   }
 }