--- conflicted
+++ resolved
@@ -1,348 +1,305 @@
-import { SQLJob } from "./sqlJob";
-import { QueryOptions, QueryResult } from "./types";
-
-/**
- * Represents the possible states of a query execution.
- */
-export enum QueryState {
-  /**
-   * Indicates that the query has not yet been run.
-   */
-  NOT_YET_RUN = 1,
-
-  /**
-   * Indicates that the query has been executed, and more data is available for retrieval.
-   */
-  RUN_MORE_DATA_AVAILABLE = 2,
-
-  /**
-   * Indicates that the query has been successfully executed and all data has been retrieved.
-   */
-  RUN_DONE = 3,
-<<<<<<< HEAD
-  ERROR = 4,
-}
-
-export class Query<T> {
-=======
-
-  /**
-   * Indicates that an error occurred during the query execution.
-   */
-  ERROR = 4
-}
-
-/**
- * Represents a SQL query that can be executed and managed within a SQL job.
- *
- * @template T - The type of the result returned by the query.
- */
-export class Query<T> {
-  
-  /**
-   * List of all global queries that are currently open.
-   */
->>>>>>> f6e884ed
-  private static globalQueryList: Query<any>[] = [];
-
-  /**
-   * The correlation ID associated with the query.
-   */
-  private correlationId: string;
-
-  /**
-   * The SQL statement to be executed.
-   */
-  private sql: string;
-
-  /**
-   * Indicates if the query has been prepared.
-   */
-  private isPrepared: boolean = false;
-<<<<<<< HEAD
-  private parameters: any[] | undefined;
-=======
-
-  /**
-   * The parameters to be used with the SQL query.
-   */
-  private parameters: any[] | undefined;
-
-  /**
-   * The number of rows to fetch in each execution.
-   */
->>>>>>> f6e884ed
-  private rowsToFetch: number = 100;
-
-  /**
-   * Indicates if the query is a CL command.
-   */
-  private isCLCommand: boolean;
-
-  /**
-   * The current state of the query execution.
-   */
-  private state: QueryState = QueryState.NOT_YET_RUN;
-
-  /**
-   * Indicates if the results should be terse.
-   */
-  private isTerseResults: boolean;
-
-<<<<<<< HEAD
-  constructor(
-    private job: SQLJob,
-    query: string,
-    opts: QueryOptions = { isClCommand: false, parameters: undefined }
-  ) {
-    if (typeof query !== "string") {
-      throw new TypeError("Query must be of type string");
-    }
-=======
-  /**
-   * Constructs a new Query instance.
-   *
-   * @param job - The SQL job that this query will be executed within.
-   * @param query - The SQL statement to execute.
-   * @param opts - Optional settings for the query, such as parameters and command type.
-   */
-  constructor(private job: SQLJob, query: string, opts: QueryOptions = { isClCommand: false, parameters: undefined }) {
->>>>>>> f6e884ed
-    this.job = job;
-    this.isPrepared = undefined !== opts.parameters;
-    this.parameters = opts.parameters;
-    this.sql = query;
-    this.isCLCommand = opts.isClCommand;
-    this.isTerseResults = opts.isTerseResults;
-
-    Query.globalQueryList.push(this);
-  }
-
-  /**
-   * Retrieves a Query instance by its correlation ID.
-   *
-   * @param id - The correlation ID of the query.
-   * @returns The corresponding Query instance or undefined if not found.
-   */
-  public static byId(id: string) {
-    return undefined === id || "" === id
-      ? undefined
-      : Query.globalQueryList.find((query) => query.correlationId === id);
-  }
-
-  /**
-   * Retrieves a list of open correlation IDs for the specified job.
-   *
-   * @param forJob - Optional SQLJob to filter the queries by.
-   * @returns An array of correlation IDs for open queries.
-   */
-  public static getOpenIds(forJob?: SQLJob) {
-    return this.globalQueryList
-<<<<<<< HEAD
-      .filter((q) => q.job == forJob || forJob === undefined)
-      .filter(
-        (q) =>
-          q.getState() === QueryState.NOT_YET_RUN ||
-          q.getState() === QueryState.RUN_MORE_DATA_AVAILABLE
-      )
-      .map((q) => q.correlationId);
-=======
-      .filter(q => q.job == forJob || forJob === undefined)
-      .filter(q => q.getState() === QueryState.NOT_YET_RUN || q.getState() === QueryState.RUN_MORE_DATA_AVAILABLE)
-      .map(q => q.correlationId);
->>>>>>> f6e884ed
-  }
-
-  /**
-   * Cleans up completed or erroneous queries from the global query list.
-   *
-   * @returns A promise that resolves when cleanup is complete.
-   */
-  public static async cleanup() {
-    let closePromises = [];
-
-    // First, let's check to see if we should also cleanup
-    // any cursors that remain open, and we've been told to close
-    for (const query of this.globalQueryList) {
-<<<<<<< HEAD
-      if (
-        query.getState() === QueryState.RUN_DONE ||
-        query.getState() === QueryState.ERROR
-      ) {
-=======
-      if (query.getState() === QueryState.RUN_DONE || query.getState() === QueryState.ERROR) {
->>>>>>> f6e884ed
-        closePromises.push(query.close());
-      }
-    }
-
-    await Promise.all(closePromises);
-<<<<<<< HEAD
-
-    // Automatically remove any queries done and dusted. They're useless.
-    this.globalQueryList = this.globalQueryList.filter(
-      (q) => q.getState() !== QueryState.RUN_DONE
-    );
-  }
-
-  public async execute(
-    rowsToFetch: number = this.rowsToFetch
-  ): Promise<QueryResult<T>> {
-    if (typeof rowsToFetch !== "number") {
-      throw new Error("rowsToFetch must be a number");
-    } else if (rowsToFetch <= 0) {
-      throw new Error("rowsToFetch must be greater than 0");
-    }
-=======
-        // Automatically remove any queries done and dusted. They're useless.
-    this.globalQueryList = this.globalQueryList.filter(q => q.getState() !== QueryState.RUN_DONE);
-  }
-
-  /**
-   * Executes the SQL query and returns the results.
-   *
-   * @param rowsToFetch - The number of rows to fetch (defaults to the configured number).
-   * @returns A promise that resolves to the query result.
-   */
-  public async execute(rowsToFetch: number = this.rowsToFetch): Promise<QueryResult<T>> {
->>>>>>> f6e884ed
-    switch (this.state) {
-      case QueryState.RUN_MORE_DATA_AVAILABLE:
-        throw new Error("Statement has already been run");
-      case QueryState.RUN_DONE:
-        throw new Error("Statement has already been fully run");
-    }
-    let queryObject;
-    if (this.isCLCommand) {
-      queryObject = {
-        id: SQLJob.getNewUniqueId(`clcommand`),
-        type: `cl`,
-        terse: this.isTerseResults,
-        cmd: this.sql,
-      };
-    } else {
-      queryObject = {
-        id: SQLJob.getNewUniqueId(`query`),
-        type: this.isPrepared ? `prepare_sql_execute` : `sql`,
-        sql: this.sql,
-        terse: this.isTerseResults,
-        rows: rowsToFetch,
-        parameters: this.parameters,
-      };
-    }
-    this.rowsToFetch = rowsToFetch;
-    let result = await this.job.send(JSON.stringify(queryObject));
-    let queryResult: QueryResult<T> = JSON.parse(result);
-
-<<<<<<< HEAD
-    this.state = queryResult.is_done
-      ? QueryState.RUN_DONE
-      : QueryState.RUN_MORE_DATA_AVAILABLE;
-
-=======
-    this.state = queryResult.is_done ? QueryState.RUN_DONE : QueryState.RUN_MORE_DATA_AVAILABLE;
->>>>>>> f6e884ed
-    // TODO: if autoclose, should we close here?
-    if (queryResult.success !== true && !this.isCLCommand) {
-      this.state = QueryState.ERROR;
-
-      let errorList = [
-        queryResult.error,
-        queryResult.sql_state,
-        queryResult.sql_rc,
-      ].filter((e) => e !== undefined);
-
-      if (errorList.length === 0) {
-        errorList.push(`Failed to run query (unknown error)`);
-      }
-
-      throw new Error(errorList.join(", "));
-    }
-    this.correlationId = queryResult.id;
-
-    return queryResult;
-  }
-
-<<<<<<< HEAD
-  public async fetchMore(
-    rowsToFetch: number = this.rowsToFetch
-  ): Promise<QueryResult<T>> {
-=======
-  /**
-   * Fetches more rows from the currently running query.
-   *
-   * @param rowsToFetch - The number of additional rows to fetch.
-   * @returns A promise that resolves to the query result.
-   */
-  public async fetchMore(rowsToFetch: number = this.rowsToFetch): Promise<QueryResult<T>> {
->>>>>>> f6e884ed
-    //TODO: verify that the SQL job hasn't changed
-    switch (this.state) {
-      case QueryState.NOT_YET_RUN:
-        throw new Error("Statement has not yet been run");
-      case QueryState.RUN_DONE:
-        throw new Error("Statement has already been fully run");
-    }
-    let queryObject = {
-      id: SQLJob.getNewUniqueId(`fetchMore`),
-      cont_id: this.correlationId,
-      type: `sqlmore`,
-      sql: this.sql,
-      rows: rowsToFetch,
-    };
-
-    this.rowsToFetch = rowsToFetch;
-    let result = await this.job.send(JSON.stringify(queryObject));
-
-    let queryResult: QueryResult<T> = JSON.parse(result);
-    this.state = queryResult.is_done
-      ? QueryState.RUN_DONE
-      : QueryState.RUN_MORE_DATA_AVAILABLE;
-
-    if (queryResult.success !== true) {
-      this.state = QueryState.ERROR;
-      throw new Error(
-        queryResult.error || `Failed to run query (unknown error)`
-      );
-    }
-    return queryResult;
-  }
-
-  /**
-   * Closes the query and releases any associated resources.
-   *
-   * @returns A promise that resolves when the query is closed.
-   */
-  public async close() {
-    if (this.correlationId && this.state !== QueryState.RUN_DONE) {
-      this.state = QueryState.RUN_DONE;
-      let queryObject = {
-        id: SQLJob.getNewUniqueId(`sqlclose`),
-        cont_id: this.correlationId,
-        type: `sqlclose`,
-      };
-
-      return this.job.send(JSON.stringify(queryObject));
-    } else if (undefined === this.correlationId) {
-      this.state = QueryState.RUN_DONE;
-    }
-  }
-
-  /**
-   * Retrieves the correlation ID of the query.
-   *
-   * @returns The correlation ID as a string.
-   */
-  public getId(): string {
-    return this.correlationId;
-  }
-
-  /**
-   * Retrieves the current state of the query.
-   *
-   * @returns The current state as a QueryState.
-   */
-  public getState(): QueryState {
-    return this.state;
-  }
-}
+import { SQLJob } from "./sqlJob";
+import { QueryOptions, QueryResult } from "./types";
+
+/**
+ * Represents the possible states of a query execution.
+ */
+export enum QueryState {
+  /**
+   * Indicates that the query has not yet been run.
+   */
+  NOT_YET_RUN = 1,
+
+  /**
+   * Indicates that the query has been executed, and more data is available for retrieval.
+   */
+  RUN_MORE_DATA_AVAILABLE = 2,
+
+  /**
+   * Indicates that the query has been successfully executed and all data has been retrieved.
+   */
+  RUN_DONE = 3,
+
+  /**
+   * Indicates that an error occurred during the query execution.
+   */
+  ERROR = 4
+}
+
+/**
+ * Represents a SQL query that can be executed and managed within a SQL job.
+ *
+ * @template T - The type of the result returned by the query.
+ */
+export class Query<T> {
+  
+  /**
+   * List of all global queries that are currently open.
+   */
+  private static globalQueryList: Query<any>[] = [];
+
+  /**
+   * The correlation ID associated with the query.
+   */
+  private correlationId: string;
+
+  /**
+   * The SQL statement to be executed.
+   */
+  private sql: string;
+
+  /**
+   * Indicates if the query has been prepared.
+   */
+  private isPrepared: boolean = false;
+
+  /**
+   * The parameters to be used with the SQL query.
+   */
+  private parameters: any[] | undefined;
+
+  /**
+   * The number of rows to fetch in each execution.
+   */
+  private rowsToFetch: number = 100;
+
+  /**
+   * Indicates if the query is a CL command.
+   */
+  private isCLCommand: boolean;
+
+  /**
+   * The current state of the query execution.
+   */
+  private state: QueryState = QueryState.NOT_YET_RUN;
+
+  /**
+   * Indicates if the results should be terse.
+   */
+  private isTerseResults: boolean;
+
+  /**
+   * Constructs a new Query instance.
+   *
+   * @param job - The SQL job that this query will be executed within.
+   * @param query - The SQL statement to execute.
+   * @param opts - Optional settings for the query, such as parameters and command type.
+   */
+  constructor(
+    private job: SQLJob,
+    query: string,
+    opts: QueryOptions = { isClCommand: false, parameters: undefined }
+  ) {
+    if (typeof query !== "string") {
+      throw new TypeError("Query must be of type string");
+    }
+    this.job = job;
+    this.isPrepared = undefined !== opts.parameters;
+    this.parameters = opts.parameters;
+    this.sql = query;
+    this.isCLCommand = opts.isClCommand;
+    this.isTerseResults = opts.isTerseResults;
+
+    Query.globalQueryList.push(this);
+  }
+
+  /**
+   * Retrieves a Query instance by its correlation ID.
+   *
+   * @param id - The correlation ID of the query.
+   * @returns The corresponding Query instance or undefined if not found.
+   */
+  public static byId(id: string) {
+    return undefined === id || "" === id
+      ? undefined
+      : Query.globalQueryList.find((query) => query.correlationId === id);
+  }
+
+  /**
+   * Retrieves a list of open correlation IDs for the specified job.
+   *
+   * @param forJob - Optional SQLJob to filter the queries by.
+   * @returns An array of correlation IDs for open queries.
+   */
+  public static getOpenIds(forJob?: SQLJob) {
+    return this.globalQueryList
+      .filter((q) => q.job == forJob || forJob === undefined)
+      .filter(
+        (q) =>
+          q.getState() === QueryState.NOT_YET_RUN ||
+          q.getState() === QueryState.RUN_MORE_DATA_AVAILABLE
+      )
+      .map((q) => q.correlationId);
+  }
+
+  /**
+   * Cleans up completed or erroneous queries from the global query list.
+   *
+   * @returns A promise that resolves when cleanup is complete.
+   */
+  public static async cleanup() {
+    let closePromises = [];
+
+    // First, let's check to see if we should also cleanup
+    // any cursors that remain open, and we've been told to close
+    for (const query of this.globalQueryList) {
+      if (
+        query.getState() === QueryState.RUN_DONE ||
+        query.getState() === QueryState.ERROR
+      ) {
+        closePromises.push(query.close());
+      }
+    }
+
+    await Promise.all(closePromises);
+
+    // Automatically remove any queries done and dusted. They're useless.
+    this.globalQueryList = this.globalQueryList.filter(
+      (q) => q.getState() !== QueryState.RUN_DONE
+    );
+  }
+
+  /**
+   * Executes the SQL query and returns the results.
+   *
+   * @param rowsToFetch - The number of rows to fetch (defaults to the configured number).
+   * @returns A promise that resolves to the query result.
+   */
+  public async execute(
+    rowsToFetch: number = this.rowsToFetch
+  ): Promise<QueryResult<T>> {
+    if (typeof rowsToFetch !== "number") {
+      throw new Error("rowsToFetch must be a number");
+    } else if (rowsToFetch <= 0) {
+      throw new Error("rowsToFetch must be greater than 0");
+    }
+    switch (this.state) {
+      case QueryState.RUN_MORE_DATA_AVAILABLE:
+        throw new Error("Statement has already been run");
+      case QueryState.RUN_DONE:
+        throw new Error("Statement has already been fully run");
+    }
+    let queryObject;
+    if (this.isCLCommand) {
+      queryObject = {
+        id: SQLJob.getNewUniqueId(`clcommand`),
+        type: `cl`,
+        terse: this.isTerseResults,
+        cmd: this.sql,
+      };
+    } else {
+      queryObject = {
+        id: SQLJob.getNewUniqueId(`query`),
+        type: this.isPrepared ? `prepare_sql_execute` : `sql`,
+        sql: this.sql,
+        terse: this.isTerseResults,
+        rows: rowsToFetch,
+        parameters: this.parameters,
+      };
+    }
+    this.rowsToFetch = rowsToFetch;
+    let result = await this.job.send(JSON.stringify(queryObject));
+    let queryResult: QueryResult<T> = JSON.parse(result);
+
+    this.state = queryResult.is_done
+      ? QueryState.RUN_DONE
+      : QueryState.RUN_MORE_DATA_AVAILABLE;
+
+    // TODO: if autoclose, should we close here?
+    if (queryResult.success !== true && !this.isCLCommand) {
+      this.state = QueryState.ERROR;
+
+      let errorList = [
+        queryResult.error,
+        queryResult.sql_state,
+        queryResult.sql_rc,
+      ].filter((e) => e !== undefined);
+
+      if (errorList.length === 0) {
+        errorList.push(`Failed to run query (unknown error)`);
+      }
+
+      throw new Error(errorList.join(", "));
+    }
+    this.correlationId = queryResult.id;
+
+    return queryResult;
+  }
+
+  /**
+   * Fetches more rows from the currently running query.
+   *
+   * @param rowsToFetch - The number of additional rows to fetch.
+   * @returns A promise that resolves to the query result.
+   */
+  public async fetchMore(rowsToFetch: number = this.rowsToFetch): Promise<QueryResult<T>> {
+    //TODO: verify that the SQL job hasn't changed
+    switch (this.state) {
+      case QueryState.NOT_YET_RUN:
+        throw new Error("Statement has not yet been run");
+      case QueryState.RUN_DONE:
+        throw new Error("Statement has already been fully run");
+    }
+    let queryObject = {
+      id: SQLJob.getNewUniqueId(`fetchMore`),
+      cont_id: this.correlationId,
+      type: `sqlmore`,
+      sql: this.sql,
+      rows: rowsToFetch,
+    };
+
+    this.rowsToFetch = rowsToFetch;
+    let result = await this.job.send(JSON.stringify(queryObject));
+
+    let queryResult: QueryResult<T> = JSON.parse(result);
+    this.state = queryResult.is_done
+      ? QueryState.RUN_DONE
+      : QueryState.RUN_MORE_DATA_AVAILABLE;
+
+    if (queryResult.success !== true) {
+      this.state = QueryState.ERROR;
+      throw new Error(
+        queryResult.error || `Failed to run query (unknown error)`
+      );
+    }
+    return queryResult;
+  }
+
+  /**
+   * Closes the query and releases any associated resources.
+   *
+   * @returns A promise that resolves when the query is closed.
+   */
+  public async close() {
+    if (this.correlationId && this.state !== QueryState.RUN_DONE) {
+      this.state = QueryState.RUN_DONE;
+      let queryObject = {
+        id: SQLJob.getNewUniqueId(`sqlclose`),
+        cont_id: this.correlationId,
+        type: `sqlclose`,
+      };
+
+      return this.job.send(JSON.stringify(queryObject));
+    } else if (undefined === this.correlationId) {
+      this.state = QueryState.RUN_DONE;
+    }
+  }
+
+  /**
+   * Retrieves the correlation ID of the query.
+   *
+   * @returns The correlation ID as a string.
+   */
+  public getId(): string {
+    return this.correlationId;
+  }
+
+  /**
+   * Retrieves the current state of the query.
+   *
+   * @returns The current state as a QueryState.
+   */
+  public getState(): QueryState {
+    return this.state;
+  }
+}